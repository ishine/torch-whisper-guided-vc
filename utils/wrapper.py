from typing import Dict, Tuple

import numpy as np
import torch
import torch.nn.functional as F

from config import Config
from wgvc import WhisperGuidedVC


class TrainingWrapper:
    """Training wrapper.
    """
    def __init__(self, model: WhisperGuidedVC, config: Config):
        """Initializer.
        Args:
            model: whisper-guided vc model.
            config: training configurations.
        """
        self.model = model
        self.config = config

    def random_segment(self, speeches: np.ndarray, lengths: np.ndarray) \
            -> np.ndarray:
        """Segment audio into fixed sized array.
        Args:
            speeches: [np.float32; [B, T]], speech audio signal.
            lengths: [np.long; [B]], speech lengths.
        Returns:
            [np.float32; [B, seglen]], segmented speech.
        """
        # alias
        seglen = self.config.train.seglen
        # [B]
        start = np.random.randint(np.maximum(lengths - seglen, 1))
        # [B, seglen]
        return np.stack(
            [np.pad(n[s:s + seglen], [0, max(seglen - len(n), 0)])
             for n, s in zip(speeches, start)])

    def compute_loss(self, sid: torch.Tensor, speeches: torch.Tensor) \
            -> Tuple[torch.Tensor, Dict[str, torch.Tensor]]:
        """Compute the loss.
        Args:
            sid: [torch.long; [B]], speaker ids.
            speeches: [torch.float32; [B, seglen]], segmetned speech.
        Returns:
            loss and dictionaries.
        """
        # pre-compute
        with torch.no_grad():
            # [B, d_model, T' / hop_length]
            context = self.model.whisper(speeches)
        # B, T
        bsize, timesteps, = speeches.shape
        # [B], zero-based
        steps = torch.randint(
            self.config.model.steps, (bsize,), device=sid.device)
        # [B, seglen], [B]
        base_mean, base_std = self.model.diffusion(speeches, steps)
        # [B, seglen]
        base = base_mean + torch.randn_like(base_mean) * base_std[:, None]
        # [B, spk]
        spkembed = self.model.spkembed(sid)
        # for classifier-free guidance
        null = torch.rand(bsize, device=sid.device) < self.config.train.null_prob
        spkembed[null] = self.model.nullspk
        # normalize
        spkembed = F.normalize(spkembed, dim=-1)
        # [B, d_model, T']
        context = self.model.upsampler(context)
        # [B, d_model, T]
        context = F.interpolate(context, timesteps, mode='linear')
        # [B, seglen]
<<<<<<< HEAD
        denoised = self.model.denoise(base, spkembed, steps)
        # []
        noise_estim = (speeches - denoised).abs().mean()
=======
        denoised = self.model.denoise(base, context, spkembed, steps)
        # [B]
        noise_estim = (speeches - denoised).abs().mean(dim=-1)
>>>>>>> a907d569

        # [1 + S]
        logsnr, _ = self.model.scheduler()
        # [1 + S]
        alphas_bar = torch.sigmoid(logsnr)

        # []
        loss = noise_estim
        losses = {
            'diffusion-loss': noise_estim.item(),
            'noise-estim': noise_estim.item()}
        return loss, losses, {
            'base': base.cpu().detach().numpy(),
            'denoised': denoised.cpu().detach().numpy(),
            'alphas-bar': alphas_bar.cpu().detach().numpy()}<|MERGE_RESOLUTION|>--- conflicted
+++ resolved
@@ -72,15 +72,9 @@
         # [B, d_model, T]
         context = F.interpolate(context, timesteps, mode='linear')
         # [B, seglen]
-<<<<<<< HEAD
-        denoised = self.model.denoise(base, spkembed, steps)
+        denoised = self.model.denoise(base, context, spkembed, steps)
         # []
         noise_estim = (speeches - denoised).abs().mean()
-=======
-        denoised = self.model.denoise(base, context, spkembed, steps)
-        # [B]
-        noise_estim = (speeches - denoised).abs().mean(dim=-1)
->>>>>>> a907d569
 
         # [1 + S]
         logsnr, _ = self.model.scheduler()
